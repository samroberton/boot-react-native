target
.nrepl-history
.nrepl-port
<<<<<<< HEAD
example/out
=======
out/
>>>>>>> d970a86e
<|MERGE_RESOLUTION|>--- conflicted
+++ resolved
@@ -1,8 +1,5 @@
 target
 .nrepl-history
 .nrepl-port
-<<<<<<< HEAD
 example/out
-=======
-out/
->>>>>>> d970a86e
+tmp/