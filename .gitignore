--- conflicted
+++ resolved
@@ -2,8 +2,5 @@
 .nrepl-history
 .nrepl-port
 example/out
-<<<<<<< HEAD
 .tern-port
-=======
-tmp/
->>>>>>> 6b1e79d4
+tmp/