(set-env!
 :source-paths   #{"src"}
 :resource-paths #{"resources"}
 :dependencies '[
                 [adzerk/bootlaces "0.1.10" :scope "test"]
                 [pandeiro/boot-http             "0.7.1-SNAPSHOT"  :scope  "test"]
                 [com.cemerick/url "0.1.1"]
                 [me.raynes/conch "0.8.0"]
                 ])

(require '[adzerk.bootlaces :refer :all]
         '[mattsum.boot-react-native])
(def +version+ "0.1.1-SNAPSHOT")
(bootlaces! +version+)

(task-options!
 pom {:project 'mattsum/boot-react-native
      :version +version+
      :description "Boot tasks to integrate ClojureScript boot tasks (reload, repl, cljs-build) with React Native packager"
      :url "https://github.com/mjmeintjes/boot-react-native"
      :scm {:url "https://github.com/mjmeintjes/boot-react-native"}
      :license {"Eclipse Public License"
                "http://www.eclipse.org/legal/epl-v10.html"}})

<<<<<<< HEAD
(deftask inst []
  (comp (pom)
        (jar)
        (install)))

(deftask dev []
  (comp (watch)
     (inst)))

(deftask deploy []
  (comp (build-jar)
     (push-snapshot)))
=======
(deftask dev
  "Continuously build jar and install to local maven repository"
  []
  (comp (watch)
        (pom)
        (jar)
        (install)))
>>>>>>> 3b644107
<|MERGE_RESOLUTION|>--- conflicted
+++ resolved
@@ -22,25 +22,16 @@
       :license {"Eclipse Public License"
                 "http://www.eclipse.org/legal/epl-v10.html"}})
 
-<<<<<<< HEAD
 (deftask inst []
   (comp (pom)
         (jar)
         (install)))
 
 (deftask dev []
+  "Continuously build jar and install to local maven repository"
   (comp (watch)
      (inst)))
 
 (deftask deploy []
   (comp (build-jar)
-     (push-snapshot)))
-=======
-(deftask dev
-  "Continuously build jar and install to local maven repository"
-  []
-  (comp (watch)
-        (pom)
-        (jar)
-        (install)))
->>>>>>> 3b644107
+     (push-snapshot)))