--- conflicted
+++ resolved
@@ -58,22 +58,26 @@
 =boot print-android-log= or =boot print-ios-log= in a separate terminal to automatically follow the Android/iOS logs.
 * Limitations
 ALPHA quality - task names, api, etc can and probably will still change. Lots of testing still needs to be done. Several additional features are planned.
-<<<<<<< HEAD
-=======
 
 This has been tested on Android and IOS.
->>>>>>> 03ba229a
 * Example App
 There is an example app to demonstrate using this plugin.
 
 To start it up:
  * Run =npm install= inside example/app
-<<<<<<< HEAD
  * Run =boot dev= inside example
  * For Android:
    * Connect device to computer
    * Install app on your phone/emulator (should be connected via adb) - =(cd example/app/android && ./gradlew installDebug "$@")=
+ * For iOS:
+   * Open the SimpleExampleApp XCode project and click run.
  * If using watchman you might have to restart it
+You can also build a version of the app using an offline (release) bundle.
+ * For iOS:
+   * Run =boot dist= inside example
+   * Open the XCode project
+   * Open example/app/ios/SimpleExampleApp/AppDelegate.m and find the "bundle location" section. Uncomment Option 2 (offline bundle)
+   * Click =run=
 
 ** Running tests
 The example app has some tests to ensure that reloading and repl support works. It is currently only set-up to work with
@@ -84,21 +88,6 @@
 
 * Related projects
  * [[https://github.com/jellea/react-native-boot-template][boot-new template for boot-react-native]] - run =boot -d seancorfield/boot-new new -S -t boot-react-native -n your-brand-new-app= to create a new app based on boot-react-native.
-=======
- * Run =boot fast-build= inside example
- * Install app on your phone/emulator (should be connected via adb).
-  * For Android, run =(cd example/app/android && ./gradlew installDebug "$@")=
-  * For iOS, open the SimleExampleApp XCode project and click run.
- * If you want to test on a device, replace all references to localhost to your computer's hostname in build.boot
- * If using watchman you might have to restart it
-
-You can also build a version of the app using an offline (release) bundle. Here are instructions for iOS:
- * Run =boot dist= inside example
- * Open the XCode project
- * Open example/app/ios/SimpleExampleApp/AppDelegate.m and find the "bundle location" section. Uncomment Option 2 (offline bundle)
- * Click =run=
-
->>>>>>> 03ba229a
 * Hacking
 
 To hack on boot-react-native, simply:
